--- conflicted
+++ resolved
@@ -28,10 +28,10 @@
 import javax.annotation.Nullable;
 
 /**
- * When there are multiple prototype member declarations to the same class,
- * use a temp variable to alias the prototype object.
- *
- * Example:
+ * When there are multiple prototype member declarations to the same class, use a temp variable to
+ * alias the prototype object.
+ *
+ * <p>Example:
  *
  * <pre>
  * function B() { ... }                 \
@@ -40,7 +40,9 @@
  * B.prototype.bar = function() { ... } /
  *          ^---------------------------------{@link PrototypeMemberDeclaration}
  * </pre>
+ *
  * <p>becomes
+ *
  * <pre>
  * function B() { ... }
  * x = B.prototype;
@@ -49,24 +51,25 @@
  * x.bar = function() { ... }
  * </pre>
  *
- * <p> Works almost like a redundant load elimination but limited to only
- * recognizing the class prototype declaration idiom. First it only works within
- * a basic block because we avoided {@link DataFlowAnalysis} for compilation
- * performance. Secondly, we can avoid having to compute how long to
- * sub-expressing has to be. Example:
+ * <p>Works almost like a redundant load elimination but limited to only recognizing the class
+ * prototype declaration idiom. First it only works within a basic block because we avoided {@link
+ * DataFlowAnalysis} for compilation performance. Secondly, we can avoid having to compute how long
+ * to sub-expressing has to be. Example:
+ *
  * <pre>
  * a.b.c.d = ...
  * a.b.c = ...
  * a.b = ...
  * a.b.c = ...
  * </pre>
- * <p> Further more, we only introduce one temp variable to hold a single
- * prototype at a time. So all the {@link PrototypeMemberDeclaration}
- * to be extracted must be in a single line. We call this a single
- * {@link ExtractionInstance}.
- *
- * <p>Alternatively, for users who do not want a global variable to be
- * introduced, we will create an anonymous function instead.
+ *
+ * <p>Further more, we only introduce one temp variable to hold a single prototype at a time. So all
+ * the {@link PrototypeMemberDeclaration} to be extracted must be in a single line. We call this a
+ * single {@link ExtractionInstance}.
+ *
+ * <p>Alternatively, for users who do not want a global variable to be introduced, we will create an
+ * anonymous function instead.
+ *
  * <pre>
  * function B() { ... }
  * (function (x) {
@@ -76,13 +79,15 @@
  * )(B.prototype)
  * </pre>
  *
- * The RHS of the declarations can have side effects, however, one good way to
- * break this is the following:
+ * The RHS of the declarations can have side effects, however, one good way to break this is the
+ * following:
+ *
  * <pre>
  * function B() { ... }
  * B.prototype.foo = (function() { B.prototype = somethingElse(); return 0 })();
  * ...
  * </pre>
+ *
  * Such logic is highly unlikely and we will assume that it never occurs.
  */
 class ExtractPrototypeMemberDeclarations implements CompilerPass {
@@ -123,15 +128,14 @@
         "t.y=".length() - "x[p].y=".length()),
 
     USE_IIFE(
-       // Global Overhead:
-       0,
-       // Per-extraction overhead:
-       // This is the cost of a single anoynmous function.
-       "(function(t){})(y.prototype);".length(),
-       // Per-prototype member declaration overhead:
-       // Here we assumes that they don't have AliasExterns on (in SIMPLE mode).
-       "t.y=".length() - "x.prototype.y=".length());
-
+        // Global Overhead:
+        0,
+        // Per-extraction overhead:
+        // This is the cost of a single anoynmous function.
+        "(function(t){})(y.prototype);".length(),
+        // Per-prototype member declaration overhead:
+        // Here we assumes that they don't have AliasExterns on (in SIMPLE mode).
+        "t.y=".length() - "x.prototype.y=".length());
 
     private final int globalOverhead;
     private final int perExtractionOverhead;
@@ -161,15 +165,16 @@
    * ExtractInstance and performs extraction there.
    */
   private void maybeDoExtraction(GatherExtractionInfo info) {
-    if ((pattern == Pattern.USE_IIFE || pattern == pattern.USE_GLOBAL_TEMP) &&
-        !info.shouldExtractGlobal()) {
+    if ((pattern == Pattern.USE_IIFE || pattern == pattern.USE_GLOBAL_TEMP)
+        && !info.shouldExtractGlobal()) {
       return;
     }
     if (pattern == Pattern.USE_GLOBAL_TEMP) {
       Node injectionPoint = compiler.getNodeForCodeInsertion(null);
 
-      Node var = NodeUtil.newVarNode(PROTOTYPE_ALIAS, null)
-          .useSourceInfoIfMissingFromForTree(injectionPoint);
+      Node var =
+          NodeUtil.newVarNode(PROTOTYPE_ALIAS, null)
+              .useSourceInfoIfMissingFromForTree(injectionPoint);
 
       injectionPoint.addChildToFront(var);
       compiler.reportChangeToEnclosingScope(var);
@@ -212,12 +217,7 @@
       Node classNameNode = NodeUtil.newQName(compiler, className);
       classNameNode.putBooleanProp(Node.IS_CONSTANT_NAME, first.constant);
       Node stmt =
-<<<<<<< HEAD
-          IR.exprResult(IR.assign(IR.name(PROTOTYPE_ALIAS), IR.getprop(classNameNode, "prototype")))
-=======
-          IR.exprResult(
-                  IR.assign(IR.name(alias), IR.getprop(classNameNode, IR.string("prototype"))))
->>>>>>> 568c3741
+          IR.exprResult(IR.assign(IR.name(alias), IR.getprop(classNameNode, "prototype")))
               .useSourceInfoIfMissingFromForTree(first.node);
 
       instance.parent.addChildBefore(stmt, first.node);
@@ -226,10 +226,11 @@
       Node block = IR.block();
       Node func = IR.function(IR.name(""), IR.paramList(IR.name(alias)), block);
 
-      Node call = IR.call(func,
-           NodeUtil.newQName(
-               compiler, className + ".prototype",
-               instance.parent, className + ".prototype"));
+      Node call =
+          IR.call(
+              func,
+              NodeUtil.newQName(
+                  compiler, className + ".prototype", instance.parent, className + ".prototype"));
       call.putIntProp(Node.FREE_CALL, 1);
 
       Node stmt = IR.exprResult(call);
@@ -276,9 +277,7 @@
     int totalDelta = 0;
   }
 
-  /**
-   * Collects all the possible extraction instances in a node traversal.
-   */
+  /** Collects all the possible extraction instances in a node traversal. */
   private class GatherExtractionInfo extends AbstractShallowCallback {
     private final Map<JSModule, ExtractionInstanceInfo> instancesByModule = new HashMap<>();
 
@@ -367,8 +366,8 @@
     }
 
     /**
-     * @return {@code true} if extracting all the declarations at this instance
-     * will overweight the overhead of aliasing the prototype object.
+     * @return {@code true} if extracting all the declarations at this instance will overweight the
+     *     overhead of aliasing the prototype object.
      */
     boolean isFavorable() {
       return delta <= 0;
@@ -431,8 +430,8 @@
     }
 
     /**
-     * @return A prototype member declaration representation if there is one
-     * else it returns {@code null}.
+     * @return A prototype member declaration representation if there is one else it returns {@code
+     *     null}.
      */
     @Nullable
     private static PrototypeMemberDeclaration extractDeclaration(Node n) {
